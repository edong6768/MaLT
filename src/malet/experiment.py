import os, glob, shutil, io
import copy
import yaml
import re
from functools import reduce, partial
from typing import Optional, ClassVar, Callable, Union, TypeVar
from dataclasses import dataclass
from itertools import product, chain
from datetime import datetime
from datetime import timedelta
from git import Repo
from filelock import FileLock

import pandas as pd
import numpy as np
from rich.progress import track

from absl import logging
import logging as plogging
from ml_collections.config_dict import ConfigDict

from .utils import list2tuple, str2value

Self = TypeVar("Self", bound="Experiment")
ExpFunc = Union[Callable[[ConfigDict], dict], Callable[[ConfigDict, Self], dict]]

plogging.getLogger("filelock")
plogging.basicConfig(level=plogging.DEBUG)

class ConfigIter:
  '''
  Iterator of configs generated from yaml config generator file
  Generates grid of configs from given experiment plans in yaml.
    
  [yaml exp_file example]
   model: ResNet32
   dataset: cifar10
   ...
   grid:
     - optimizer: [sgd]
       group:
         pai_type: [[random], [snip]]
         pai_scope: [[local], [global]]
       rho: [0.05]
       seed: [1, 2, 3]
     - optimizer: [sam]
       pai_type: [random, snip, lth]
       pai_sparsity: [0, 0.9, 0.95, 0.98, 0.99]
       rho: [0.05, 0.1, 0.2, 0.3]
       seed : [1, 2, 3]
  '''
  
  def __init__(self, exp_config_path):
    with open(exp_config_path) as f:
      cnfg_str = self.__sub_cmd(f.read())
      self.grid_fields = self.__extract_grid_order(cnfg_str)
      self.raw_config = yaml.safe_load(cnfg_str)
    
    self.name = os.path.split(exp_config_path)[0].split('/')[-1]
    self.grid = self.raw_config.get('grid', {})
    self.static_configs = {k:self.raw_config[k] for k in set(self.raw_config)-{'grid_fields', 'grid'}}
    
    assert not (f:={k for k in self.static_configs.keys() if k in self.grid_fields}), f'Overlapping fields {f} in Static configs and grid fields.'
  
    self.grid_iter = self.__get_iter()
    
  
  def filter_iter(self, filt_fn):
    """filters ConfigIter with ``filt_fn`` which has (idx, dict) as arguments"""
    self.grid_iter = [d for i, d in enumerate(self.grid_iter) if filt_fn(i, d)]
    
  @property
  def grid_dict(self):
    """dictionary of all grid values"""
    if not self.grid_fields: return dict()
    st, *sts = self.grid
    castl2t = lambda vs: map(lambda v: (tuple(v) if isinstance(v, list) else v), vs)
    acc = lambda a, d: {k: [*{*castl2t(va), *castl2t(vd)}] 
                        for (k, va), (_, vd) in zip(a.items(), d.items())}
    grid_dict = {k: [*map(self.field_type(k), vs)] for k, vs in reduce(acc, sts, st).items()}
    return grid_dict
  
  def field_type(self, field):
    """Returns type of a field"""
    return type(self[0][field])
  
  @staticmethod
  def __sub_cmd(cfg_str):
    '''compile special commands in experiment plan (study) of cfg_str'''
    
    # \[__;0:2:10--11:5:20] -> [__ for i in range(0, 10, 2)] + [__ for i in range(11, 20, 5)]
    for entry in re.finditer(p:='\[[^;\n]+;(\d+:\d+:\d+(--)?)+\]', cfg_str):
      f, rngs = entry.group()[1:-1].split(';')
      sdes = [map(int, rng.split(':')) for rng in rngs.split('--')]
      assert 'i' in f, f"Variable i should be in the expression '{entry}'"
      assert re.sub('[^\+\-\*/\[\]i\d\(\), ]', '', f)==f, f"Cannot use alphabet other than 'i' in expression '{entry}'"
      
      rep = sum([eval(f'[{f} for i in {range(s, e, d)}]') for s, d, e in sdes], start=[])
      cfg_str=re.sub(p, str(rep), cfg_str, 1)
    
    return cfg_str
    
  @staticmethod
  def __extract_grid_order(cfg_str):
    """parse grid order from raw config string"""
    if 'grid' not in cfg_str: return []
    
    grid = re.split('grid ?:', cfg_str)[1]
    names = re.findall('[\w_]+(?= ?:)', grid)
    
    dupless_names = []
    for n in names:
      if n in dupless_names or n=='group': continue
      dupless_names.append(n)
      
    return dupless_names
    
  @staticmethod
  def __ravel_group(grid):
    # Return list of grid if there is no 'group'
    if 'group' not in grid: return [grid]
    group = grid['group']
    
    # Ravel grouped fields into list of experiment plans.
    def grid_g(g):
      g_len = [*map(len, g.values())]
      assert all([l==g_len[0] for l in g_len]), f'Grouped fields should have same length, got fields with length {dict(zip(g.keys(), g_len))}'
      return ([*zip(g.keys(), value)] for value in zip(*g.values()))
    
    if isinstance(group, dict):
      r_groups = grid_g(group)
    elif isinstance(group, list):
      r_groups = (chain(*gs) for gs in product(*map(grid_g, group)))
    grid.pop('group')
    
    raveled_study = ({**grid, **dict(g)} for g in r_groups)
    return raveled_study

  def __get_iter(self):
    if self.grid_fields is None: return [dict()]
    
    # Prepare Experiment, create experiment plan (grid)
    if type(self.grid)==dict:
      self.grid = [*self.__ravel_group(self.grid)]
    elif type(self.grid)==list:
      self.grid = [*chain(*map(self.__ravel_group, self.grid))]
      
    grid_s = lambda s: product(*map(s.get, self.grid_fields))
    grid_iter = chain(*map(grid_s, self.grid))
    grid_iter = [dict(zip(self.grid_fields, i)) for i in grid_iter]
    
    return grid_iter
  
  def __getitem__(self, idx):
    if isinstance(idx, int):
      return ConfigDict({**self.static_configs, **self.grid_iter[idx]})
    elif isinstance(idx, slice):
      new_ci = copy.deepcopy(self)
      new_ci.grid_iter = new_ci.grid_iter[idx]
      return new_ci
      
  def __len__(self):
    return len(self.grid_iter)
    
  
# Only a temporary measure for empty grid_fields
pd.DataFrame.old_set_index = pd.DataFrame.set_index
pd.DataFrame.old_reset_index = pd.DataFrame.reset_index
pd.DataFrame.old_drop = pd.DataFrame.drop
pd.DataFrame.set_index = lambda self, idx, *__, **_: self if not idx else self.old_set_index(idx, *__, **_)
pd.DataFrame.reset_index = lambda self, *__, **_: self if self.index.names==[None] else self.old_reset_index(*__, **_)
pd.DataFrame.drop = lambda self, *_, axis=0, **__: pd.DataFrame(columns=self.columns) if len(self)<2 and axis==0 else self.old_drop(*_, axis=axis, **__)

@dataclass
class ExperimentLog:
  static_configs: dict
  grid_fields: list
  logs_file: str
  
  metric_fields: Optional[list] = None
  df: Optional[pd.DataFrame]=None
  auto_update_tsv: bool = False
  
  __sep: ClassVar[str] = '-'*45 + '\n'
  
  def __post_init__(self):
<<<<<<< HEAD
=======
      
>>>>>>> eb8c2d7f
    if self.df is None:
      assert self.metric_fields is not None, 'Specify the metric fields of the experiment.'
      assert not (f:=set(self.grid_fields) & set(self.metric_fields)), f'Overlapping field names {f} in grid_fields and metric_fields. Remove one of them.'

      # Only a temporary measure for empty grid_fields
      if not self.grid_fields:
        og_set_index = pd.DataFrame.set_index
        pd.DataFrame.set_index = lambda self, idx, *args, **kwargs: self if not idx else og_set_index(self, idx, *args, **kwargs)
        pd.DataFrame.reset_index = lambda self, *__, **_: self
        
        og_drop = pd.DataFrame.drop
        pd.DataFrame.drop = lambda slf, *_, axis=0, **__: pd.DataFrame(columns=self.metric_fields) if axis==0 else og_drop(slf, *_, axis=axis, **__)

      self.df = pd.DataFrame(columns=self.grid_fields+self.metric_fields).set_index(self.grid_fields)

    else:
      self.metric_fields = list(self.df)
<<<<<<< HEAD
     
=======
    
    self.filelock = FileLock(self.logs_file+'.lock', timeout=3*60*60)
  
>>>>>>> eb8c2d7f
  # Constructors.
  # -----------------------------------------------------------------------------  
  @classmethod
  def from_exp_config(cls, exp_config, logs_file: str, metric_fields: Optional[list]=None, auto_update_tsv: bool=False):
    return cls(*(exp_config[k] for k in ['static_configs', 'grid_fields']), logs_file=logs_file,
               metric_fields=metric_fields, auto_update_tsv = auto_update_tsv)

  @classmethod
  def from_tsv(cls, logs_file: str, parse_str=True, auto_update_tsv: bool=False):
    '''open tsv with yaml header'''
    lock = FileLock(logs_file+'.lock', timeout=3*60*60)
    lock.acquire()
    try:
      log = cls(**cls.parse_tsv(logs_file, parse_str=parse_str), logs_file=logs_file, auto_update_tsv=auto_update_tsv)
    finally:
      lock.release()
    return log
  
  
  # tsv handlers.
  # -----------------------------------------------------------------------------
  @classmethod
  def parse_tsv(cls, log_file: str, parse_str=True):
    '''parses tsv file into usable datas'''
    assert os.path.exists(log_file), f'File path "{log_file}" does not exists.'

    with open(log_file, 'r') as fd:
      # process yaml config header
      def header():
        next(fd)
        header = ''
        for s in fd:
          if s==cls.__sep: break
          header += s
        return header
    
      static_configs = yaml.safe_load(header())   # get static configs from yaml header
      tsv_str = fd.read()                         # get dataframe from tsv body
    
<<<<<<< HEAD
    csv_col, csv_idx, *csv_body = csv_str.split('\n')
    col = csv_col.strip().split('\t')
    idx = csv_idx.strip().split('\t')
    csv_head = '\t'.join(idx+col)
    csv_str = '\n'.join([csv_head, *csv_body])
    
    df = pd.read_csv(io.StringIO(csv_str), sep='\t')
=======
    logging.info('Log file read complete.')
    
    # tsv string to pandas dataframe
    tsv_col, tsv_idx, *tsv_body = tsv_str.split('\n')
    col = tsv_col.strip().split('\t')
    idx = tsv_idx.strip().split('\t')
    tsv_head = '\t'.join(idx+col)
    tsv_str = '\n'.join([tsv_head, *tsv_body])

    # Only a temporary measure for empty grid_fields
    if len(idx)==1:
      og_set_index = pd.DataFrame.set_index
      pd.DataFrame.set_index = lambda self, idx, *args, **kwargs: self if not idx else og_set_index(self, idx, *args, **kwargs)
      pd.DataFrame.reset_index = lambda self, *__, **_: self
      
      og_drop = pd.DataFrame.drop
      pd.DataFrame.drop = lambda slf, *__, axis=0, **_: pd.DataFrame(columns=col) if axis==0 else og_drop(slf, *__, axis=axis, **_)

    df = pd.read_csv(io.StringIO(tsv_str), sep='\t')
>>>>>>> eb8c2d7f
    df = df.drop(['id'], axis=1)
    
    if parse_str:
        df = df.applymap(str2value)
        
    # set grid_fields to multiindex
    df = df.set_index(idx[1:])
      
    return {'static_configs': static_configs,
            'grid_fields': idx[1:],
            'metric_fields': col,
            'df': df}
  
  
  def lock_file(func):
    '''Decorator for filelock acquire/release before/after given function call'''
    def wrapped(self, *args, **kwargs):
      logging.info('Waiting to acquire tsv...')
      self.filelock.acquire()
      logging.info('Start processing tsv.')
      try:
        ret = func(self, *args, **kwargs)
      finally:
        self.filelock.release()
      logging.info('Complete processing tsv.')
      return ret
    return wrapped
  
  @lock_file
  def load_tsv(self, logs_file=None, parse_str=True):
    '''load tsv with yaml header'''
    if logs_file is not None:
      self.logs_file=logs_file
    
    for k, v in self.parse_tsv(self.logs_file, parse_str=parse_str).items():
      self.__dict__[k] = v

  @lock_file
  def to_tsv(self, logs_file=None):
    logs_file = self.logs_file if logs_file==None else logs_file
    
    logs_path, _ = os.path.split(logs_file)
    if not os.path.exists(logs_path):
        os.makedirs(logs_path) 

    # pandas dataframe to tsv string
    df = self.df.reset_index()
    df['id'] = [*range(len(df))]
    df = df.set_index(['id', *self.grid_fields])
    tsv_str = df.to_csv(sep='\t')
    
    tsv_head, *tsv_body = tsv_str.split('\n')
    tsv_head = tsv_head.split('\t')
    col = '\t'.join([' '*len(i) if i in df.index.names else i for i in tsv_head])
    idx = '\t'.join([i if i in df.index.names else ' '*len(i) for i in tsv_head])
    tsv_str = '\n'.join([col, idx, *tsv_body])
    
    # write static_configs and table of results
    with open(logs_file, 'w') as fd:
      fd.write('[Static Configs]\n')
      yaml.dump(self.static_configs, fd)
      fd.write(self.__sep)
      fd.write(tsv_str)
      
  
  def update_tsv(func, mode='rw'):
    '''Decorator for read/write tsv before/after given function call'''
    def wrapped(self, *args, **kwargs):
      if self.auto_update_tsv and 'r' in mode: self.load_tsv(self.logs_file)
      ret = func(self, *args, **kwargs)
      if self.auto_update_tsv and 'w' in mode: self.to_tsv()
      return ret
    return wrapped
  
  # Add results.
  # -----------------------------------------------------------------------------
  
  @partial(update_tsv, mode='r')
  def add_result(self, configs, **metrics):
    '''Add experiment run result to dataframe'''
    if configs in self:
      cur_gridval = list2tuple([configs[k] for k in self.grid_fields])
      self.df = self.df.drop(cur_gridval)
    
    configs = {k:list2tuple(configs[k]) for k in self.grid_fields}
    metrics = {k:metrics.get(k) for k in self.metric_fields}
    result_dict = {k:[v] for k, v in {**configs, **metrics}.items()}
    result_df = pd.DataFrame(result_dict).set_index(self.grid_fields)
    self.df = pd.concat([self.df, result_df])[self.metric_fields]
    
    # Dataframe.loc based code
    # problem: pandas unable to distinguish between 
    #              ``.loc[(col_idx, row_idx)]`` and ``.loc[(multi_idx_1, multi_idx_2)]``
    #          for 2-level multiindex dataframe
    """
    cur_gridval = list2tuple([configs[k] for k in self.grid_fields])
    
    df_row = [metrics.get(k) for k in self.field_order]
      
    # Write over metric results if there is a config saved
    if configs in self:
      self.df = self.df.drop(cur_gridval)
    
    self.df.loc[cur_gridval] = df_row
    """
    
  @staticmethod
  def __add_column(df, new_column_name, fn, *fn_arg_fields):
    '''Add new column field computed from existing fields in self.df'''
    def mapper(*args):
      if all(isinstance(i, (int, float, str, tuple, list)) for i in args):
        return fn(*args)
      return None
    df[new_column_name] = df.apply(lambda df: mapper(*[df[c] for c in fn_arg_fields]), axis=1)
    return df

  def add_computed_metric(self, new_metric_name, fn, *fn_arg_fields):
    '''Add new metric computed from existing metrics in self.df'''
    self.df = self.__add_column(self.df, new_metric_name, fn, *fn_arg_fields)
    self.metric_fields.append(new_metric_name)
    
  def add_derived_index(self, new_index_name, fn, *fn_arg_fields):
    '''Add new index field computed from existing fields in self.df'''
    df = self.df.reset_index(self.grid_fields)
    df = self.__add_column(df, new_index_name, fn, *fn_arg_fields)
    self.grid_fields.append(new_index_name)
    self.df = df.set_index(self.grid_fields)
    
  def remove_metric(self, *metric_names):
    self.df = self.df.drop(columns=[*metric_names])
    self.metric_fields = [m for m in self.grid_fields if m not in metric_names]
    
  def remove_index(self, *field_names):
    self.df = self.df.reset_index([*field_names], drop=True)
    self.grid_fields = [f for f in self.grid_fields if f not in field_names]

  # Merge ExperimentLogs.
  # -----------------------------------------------------------------------------
  def __merge_one(self, other, same=True):
    '''
    Merge two logs into self.
    - The order of grid_fields follows self.
    - Difference between static_configs are moved to grid_fields.
    - If grid_fields are different between self & other
       - If it exists in static_configs, they are moved to grid_fields.
       - else it is filled with np.nan
    '''
    if same:
      assert self==other, 'Different experiments cannot be merged by default.'

    # find different fixed configs
    def same_diff(dictl, dictr):
      keys = set(dictl.keys()) & set(dictr.keys())
      same, diff = dict(), []
      for k in keys:
        if dictl[k]==dictr[k]: same[k]=dictl[k]
        else: diff.append(k)
      return same, diff
    
    new_sttc, diff_sttc = same_diff(self.static_configs, other.static_configs)

    # find new grid_fields
    new_to_self_sf = [sf for sf in other.grid_fields if sf not in self.grid_fields] + diff_sttc
    new_to_othr_sf = [sf for sf in self.grid_fields if sf not in other.grid_fields] + diff_sttc

    # fill in new grid_fields in each df from static_configs and configs
    # change list configs to tuple for hashablilty
    for sf in new_to_self_sf:
      self.df[sf] = [list2tuple(self.static_configs.get(sf, np.nan))]*len(self)

    for sf in new_to_othr_sf:
      other.df[sf] = [list2tuple(other.static_configs.get(sf, np.nan))]*len(other)

    self.static_configs = new_sttc
    self.grid_fields += new_to_self_sf
    
    self.df, other.df = (obj.df.reset_index() for obj in (self, other))
    self.df = pd.concat([self.df, other.df]) \
                .set_index(self.grid_fields)[self.metric_fields]
    
    return self

  def merge(self, *others, same=True):
    '''Merge multiple logs into self'''
    for other in others:
      self.__merge_one(other, same=same)

  @staticmethod
  def merge_tsv(*names, logs_path, save_path=None, same=True):
    if save_path is None:
      save_path = os.path.join(logs_path, 'log_merged.tsv')
    base, *logs = [ExperimentLog.from_tsv(os.path.join(logs_path, n+'.tsv'), parse_str=False) for n in names]
    base.merge(*logs, same=same)
    base.to_tsv(save_path)

  @staticmethod
  def merge_folder(logs_path, save_path=None, same=True):
    """change later if we start saving tsvs to other directories"""
    os.chdir(logs_path)
    logs = [f[:-4] for f in glob.glob("*.tsv")]
    ExperimentLog.merge_tsv(*logs, logs_path=logs_path, save_path=save_path, same=same)
    
  
  # Utilities.
  # -----------------------------------------------------------------------------

  def __cfg_match_row(self, config):
    if not self.grid_fields: return self.df
    
    grid_filt = reduce(lambda l, r: l & r, 
                       (self.df.index.get_level_values(k)==(str(config[k]) if isinstance(config[k], list) else config[k]) 
                        for k in self.grid_fields))
    return self.df[grid_filt]
  
  
  @partial(update_tsv, mode='r')
  def isin(self, config):
    '''Check if specific experiment config was already executed in log.'''
    if self.df.empty: return False

    cfg_same_in_static = all([config[k]==v for k, v in self.static_configs.items() if k in config])
    cfg_matched_df = self.__cfg_match_row(config)
    
    return cfg_same_in_static and not cfg_matched_df.empty


  def get_metric(self, config):
    '''Search matching log with given config dict and return metric_dict, info_dict'''
    assert config in self, 'config should be in self when using get_metric_dict.'
    
    cfg_matched_df = self.__cfg_match_row(config)
    metric_dict = {k:(v.iloc[0] if not (v:=cfg_matched_df[k]).empty else None) for k in self.metric_fields}
    return metric_dict

  def is_same_exp(self, other):
    '''Check if both logs have same config fields.'''
    fields = lambda log: set(log.static_configs.keys()) | set(log.grid_fields)
    return fields(self)==fields(other)
    
    
  def melt_and_explode_metric(self, df=None, step=None):
    if df is None: 
      df = self.df
    mov_to_index = lambda *fields: df.reset_index().set_index([*df.index.names, *fields])
    
    # melt
    df = df.melt(value_vars=list(df), var_name='metric', value_name='metric_value', ignore_index=False)
    df = mov_to_index('metric')
    
    # Create step field and explode
    pseudo_len = lambda x: len(x) if isinstance(x, list) else 1
    
    df['total_steps'] = df['metric_value'].map(pseudo_len)
    
    if step is None:
        df['step'] = df['metric_value'].map(lambda x: range(1, pseudo_len(x)+1))
        df = df.explode('step')  # explode metric list so each step gets its own row
    else:
        df['step'] = df['metric_value'].map(lambda x: step + (pseudo_len(x) if step<0 else 0))
    
    df['metric_value'] = df.apply(lambda df: df['metric_value'][df.step-1] if isinstance(df['metric_value'], list) else df['metric_value'], axis=1) # list[epoch] for all fields
    
    df = mov_to_index('step', 'total_steps')
    
    # delete string and NaN valued rows
    df = df[pd.to_numeric(df['metric_value'], errors='coerce').notnull()]\
              .dropna()\
              .astype('float')
    
    return df

    
  def __contains__(self, config):
    return self.isin(config)

  def __eq__(self, other):
    return self.is_same_exp(other)

  def __len__(self):
    return len(self.df)

  def __str__(self):
    return '[Static Configs]\n' + \
           '\n'.join([f'{k}: {v}' for k,v in self.static_configs.items()]) + '\n' + \
           self.__sep + \
           str(self.df)


class RunInfo:
  infos: ClassVar[list] = ['datetime', 'duration', 'commit_hash']

  def __init__(self, prev_duration: timedelta=timedelta(0)):
    self.__datetime = datetime.now()
    self.__duration = prev_duration
    
    try:
      self.__commit_hash = Repo.init().head.commit.hexsha
    except:
      self.__commit_hash = None
      logging.info('No git exist in current directory.')
     
  def get(self):
    return {
      'datetime':     self.__datetime,
      'duration':     self.__duration,
      'commit_hash':  self.__commit_hash
    }
  
  def update_and_get(self):
    curr_t = datetime.now()
    self.__duration += curr_t - self.__datetime
    self.__datetime = curr_t 
    return self.get()


class Experiment:
  '''
  Executes experiments according to experiment configs
  
  Following is supported
  - Provides 2 methods parallel friedly experiments scheduling (can choose with bash arguments).
    - (plan splitting) Splits experiment plans evenly.
    - (current run checking) Save configs of currently running experiments to tsv so other running code can know.
  - Saves experiment logs, automatically resumes experiment using saved log.
  '''
  __RUNNING: ClassVar[str] = 'R'
  __FAILED: ClassVar[str] = 'F'
  __COMPLETED: ClassVar[str] = 'C'
  
  infos: ClassVar[list] = [*RunInfo.infos, 'status']
  
  def __init__(self, 
               exp_folder_path: str,
               exp_function: ExpFunc,
               exp_metrics: Optional[list] = None,
               total_splits: Union[int, str] = 1, 
               curr_split: Union[int, str] = 0,
               auto_update_tsv: bool = False,
               configs_save: bool = False,
               checkpoint: bool = False
    ):
    
    if checkpoint:
      assert auto_update_tsv, "argument 'auto_update_tsv' should be set to True when checkpointing."
    
    self.exp_func = exp_function

    self.configs_save = configs_save
    self.checkpoint = checkpoint
    
    do_split = isinstance(total_splits, int) and total_splits>1 or isinstance(total_splits, str)
    cfg_file, tsv_file, _ = self.get_paths(exp_folder_path, split=curr_split if do_split else None)
    
    self.configs = self.__get_and_split_configs(cfg_file, total_splits, curr_split)
    self.log = self.__get_log(tsv_file, self.infos+exp_metrics, auto_update_tsv)
    
    self.__check_matching_static_configs()
    
  @staticmethod
  def __get_and_split_configs(cfg_file, exp_bs, exp_bi):
    
    configiter = ConfigIter(cfg_file)
    
    assert isinstance(exp_bs, int) or (exp_bs in configiter.grid_fields), f'Enter valid splits (int | Literal{configiter.grid_fields}).'
    
    # if total exp split is given as integer : uniformly split
    if isinstance(exp_bs, int):
      assert exp_bs > 0, 'Total number of experiment splits should be larger than 0'
      assert exp_bs > exp_bi, 'Experiment split index should be smaller than the total number of experiment splits'
      if exp_bs>1:
        configiter.filter_iter(lambda i, _: i%exp_bs==exp_bi)
      
      logging.info(f'Experiment : {configiter.name} (split : {exp_bi+1}/{exp_bs})')
      
    # else split across certain study field
    elif exp_bs in configiter.grid_fields:
      exp_bi = [*map(str2value, exp_bi.split())]
      configiter.filter_iter(lambda _, d: d[exp_bs] in exp_bi)
      
      logging.info(f'Experiment : {configiter.name} (split : {exp_bi}/{configiter.grid_dict[exp_bs]})')
    
    return configiter
      
  def __get_log(self, logs_file, metric_fields=None, auto_update_tsv=False):
    # Configure experiment log
    if os.path.exists(logs_file): # Check if there already is a file
      log = ExperimentLog.from_tsv(logs_file, auto_update_tsv=auto_update_tsv) # resumes automatically
      
    else: # Create new log
      logs_path, _ = os.path.split(logs_file)
      if not os.path.exists(logs_path):
        os.makedirs(logs_path)
      log = ExperimentLog.from_exp_config(self.configs.__dict__, logs_file,
                                          metric_fields=metric_fields, auto_update_tsv=auto_update_tsv)
      log.to_tsv()
      
    return log
  
  
  def __check_matching_static_configs(self):
    iter_statics = self.configs.static_configs
    log_statics = self.log.static_configs
    # check matching keys
    ist, lst = {*iter_statics.keys()}, {*log_statics.keys()}
    assert not (k:=ist^lst), f"Found non-matching keys {k} in static config of configiter and experiement log."
    
    # check matching values
    non_match = {k:(v1, v2) for k in ist if (v1:=iter_statics[k])!=(v2:=log_statics[k])}
    assert not non_match, f"Found non-matching values {non_match} in static config of configiter and experiement log."
  
  
  @staticmethod
  def get_paths(exp_folder, split=None):
    cfg_file = os.path.join(exp_folder, 'exp_config.yaml')
    
    if split==None:
      tsv_file = os.path.join(exp_folder, 'log.tsv')
    else:
      tsv_file = os.path.join(exp_folder, 'log_splits', f'split_{split}.tsv')
      
    fig_dir = os.path.join(exp_folder, 'figure')
    return cfg_file, tsv_file, fig_dir
  
  
  def get_metric_info(self, config):
    if config not in self.log: 
      logging.info("Log of matching config is not found. Returning empty dictionaries.")
      return {}, {} # return empty dictionaries if no log is found
    
    metric_dict = self.log.get_metric(config)
    info_dict = {k:v for k in self.infos if (k in metric_dict and pd.notna(v:=metric_dict.pop(k)))}
    metric_dict = {k:v for k, v in metric_dict.items() if not (np.isscalar(v) and pd.isna(v))}
    return metric_dict, info_dict
  
    
  def update_log(self, config, status=None, **metric_dict):
    if status==None: 
      status = self.__RUNNING
    self.log.add_result(config, **metric_dict,
                        **self.__curr_runinfo.update_and_get(),
                        status=status)
    self.log.to_tsv()
    
    
  def run(self):
    logging.info('Start running experiments.')
    
    self.log.filelock.acquire()
    self.log.load_tsv()
    
    # run experiment plans 
    for i, config in enumerate(self.configs):
      
      self.log.filelock.acquire() ##################################################################
      
      metric_dict, info_dict = self.get_metric_info(config)
      
      # skip already executed runs
      if info_dict.get('status') in {self.__RUNNING, self.__COMPLETED}: continue
      
      self.__curr_runinfo = RunInfo(prev_duration=pd.to_timedelta(info_dict.get('duration', '0')))
      
      # if config not in self.log or status==self.__FAILED
      if self.configs_save:
        self.update_log(config, **metric_dict, status=self.__RUNNING)

      self.log.filelock.release(force=True) ##################################################################
      
      logging.info('###################################')
      logging.info(f'   Experiment count : {i+1}/{len(self.configs)}')
      logging.info('###################################') 


      try:
        if self.checkpoint:
          metric_dict = self.exp_func(config, self)
        else:
          metric_dict = self.exp_func(config)
        status = self.__COMPLETED
        
      except:
        metric_dict, _ = self.get_metric_info(config)
        status = self.__FAILED
        logging.error("Experiment failure occured.")  
        raise
      
      finally:
        with self.log.filelock:
          self.update_log(config, **metric_dict, status=status)
        logging.info("Saved experiment data to log")
      
    logging.info('Complete experiments.')
      
      
  @staticmethod
  def resplit_logs(exp_folder_path: str, target_split: int=1, save_backup: bool=True):
    """Resplit splitted logs into ``target_split`` number of splits."""
    assert target_split > 0, 'Target split should be larger than 0'
    
    cfg_file, logs_file, _ = Experiment.get_paths(exp_folder_path)
    logs_folder = os.path.join(exp_folder_path, 'log_splits')
    
    # merge original log_splits
    if os.path.exists(logs_folder): # if log is splitted
      os.chdir(logs_folder)
      base, *logs = [ExperimentLog.from_tsv(os.path.join(logs_folder, sp_n), parse_str=False) for sp_n in glob.glob("*.tsv")]
      base.merge(*logs)
      shutil.rmtree(logs_folder)
    elif os.path.exists(logs_file): # if only single log file exists 
      base = ExperimentLog.from_tsv(logs_file, parse_str=False)
      shutil.rmtree(logs_file)
    
    # save backup
    if save_backup:
      base.to_tsv(os.path.join(exp_folder_path, 'logs_backup.tsv'))
    
    # resplit merged logs based on target_split
    if target_split==1:
      base.to_tsv(logs_file)
    
    elif target_split>1:
      # get configs
      configs = ConfigIter(cfg_file)
      
      for n in range(target_split):
        # empty log
        logs = ExperimentLog.from_exp_config(configs.__dict__, 
                                            os.path.join(logs_folder, f'split_{n}.tsv',),
                                            base.metric_fields)
        
        # resplitting nth split
        cfgs_temp = copy.deepcopy(configs)
        cfgs_temp.filter_iter(lambda i, _: i%target_split==n)
        for cfg in track(cfgs_temp, description=f'split: {n}/{target_split}'):
          if cfg in base:
            metric_dict = base.get_metric(cfg)
            logs.add_result(cfg, **metric_dict)
          
        logs.to_tsv()
        
        
  @classmethod 
  def set_log_status_as_failed(cls, exp_folder_path: str):
    _, logs_file, _ = Experiment.get_paths(exp_folder_path)
    logs_folder = os.path.join(exp_folder_path, 'log_splits')
    
    # merge original log_splits
    if os.path.exists(logs_folder): # if log is splitted
      os.chdir(logs_folder)
      paths = [os.path.join(logs_folder, sp_n) for sp_n in glob.glob("*.tsv")]
    elif os.path.exists(logs_file): # if only single log file exists 
      paths = [logs_file]

    for p in paths:
      log = ExperimentLog.from_tsv(p, parse_str=False)
      log.df['status'] = log.df['status'].map(lambda x: cls.__FAILED if x==cls.__RUNNING else x)
      log.to_tsv()<|MERGE_RESOLUTION|>--- conflicted
+++ resolved
@@ -9,23 +9,18 @@
 from datetime import datetime
 from datetime import timedelta
 from git import Repo
-from filelock import FileLock
 
 import pandas as pd
 import numpy as np
 from rich.progress import track
 
 from absl import logging
-import logging as plogging
 from ml_collections.config_dict import ConfigDict
 
-from .utils import list2tuple, str2value
+from .utils import list2tuple, str2value, QueuedFileLock
 
 Self = TypeVar("Self", bound="Experiment")
 ExpFunc = Union[Callable[[ConfigDict], dict], Callable[[ConfigDict, Self], dict]]
-
-plogging.getLogger("filelock")
-plogging.basicConfig(level=plogging.DEBUG)
 
 class ConfigIter:
   '''
@@ -184,34 +179,16 @@
   __sep: ClassVar[str] = '-'*45 + '\n'
   
   def __post_init__(self):
-<<<<<<< HEAD
-=======
-      
->>>>>>> eb8c2d7f
     if self.df is None:
       assert self.metric_fields is not None, 'Specify the metric fields of the experiment.'
       assert not (f:=set(self.grid_fields) & set(self.metric_fields)), f'Overlapping field names {f} in grid_fields and metric_fields. Remove one of them.'
-
-      # Only a temporary measure for empty grid_fields
-      if not self.grid_fields:
-        og_set_index = pd.DataFrame.set_index
-        pd.DataFrame.set_index = lambda self, idx, *args, **kwargs: self if not idx else og_set_index(self, idx, *args, **kwargs)
-        pd.DataFrame.reset_index = lambda self, *__, **_: self
-        
-        og_drop = pd.DataFrame.drop
-        pd.DataFrame.drop = lambda slf, *_, axis=0, **__: pd.DataFrame(columns=self.metric_fields) if axis==0 else og_drop(slf, *_, axis=axis, **__)
-
       self.df = pd.DataFrame(columns=self.grid_fields+self.metric_fields).set_index(self.grid_fields)
 
     else:
       self.metric_fields = list(self.df)
-<<<<<<< HEAD
-     
-=======
-    
-    self.filelock = FileLock(self.logs_file+'.lock', timeout=3*60*60)
-  
->>>>>>> eb8c2d7f
+    
+    self.filelock = QueuedFileLock(self.logs_file+'.lock', timeout=3*60*60)
+  
   # Constructors.
   # -----------------------------------------------------------------------------  
   @classmethod
@@ -222,12 +199,8 @@
   @classmethod
   def from_tsv(cls, logs_file: str, parse_str=True, auto_update_tsv: bool=False):
     '''open tsv with yaml header'''
-    lock = FileLock(logs_file+'.lock', timeout=3*60*60)
-    lock.acquire()
-    try:
+    with QueuedFileLock(logs_file+'.lock', timeout=3*60*60):
       log = cls(**cls.parse_tsv(logs_file, parse_str=parse_str), logs_file=logs_file, auto_update_tsv=auto_update_tsv)
-    finally:
-      lock.release()
     return log
   
   
@@ -248,38 +221,19 @@
           header += s
         return header
     
-      static_configs = yaml.safe_load(header())   # get static configs from yaml header
-      tsv_str = fd.read()                         # get dataframe from tsv body
-    
-<<<<<<< HEAD
-    csv_col, csv_idx, *csv_body = csv_str.split('\n')
-    col = csv_col.strip().split('\t')
-    idx = csv_idx.strip().split('\t')
-    csv_head = '\t'.join(idx+col)
-    csv_str = '\n'.join([csv_head, *csv_body])
-    
-    df = pd.read_csv(io.StringIO(csv_str), sep='\t')
-=======
-    logging.info('Log file read complete.')
-    
-    # tsv string to pandas dataframe
+      # get workload data from yaml header
+      static_configs = yaml.safe_load(header())
+
+      # get dataframe from csv body
+      tsv_str = fd.read()
+    
     tsv_col, tsv_idx, *tsv_body = tsv_str.split('\n')
     col = tsv_col.strip().split('\t')
     idx = tsv_idx.strip().split('\t')
     tsv_head = '\t'.join(idx+col)
     tsv_str = '\n'.join([tsv_head, *tsv_body])
-
-    # Only a temporary measure for empty grid_fields
-    if len(idx)==1:
-      og_set_index = pd.DataFrame.set_index
-      pd.DataFrame.set_index = lambda self, idx, *args, **kwargs: self if not idx else og_set_index(self, idx, *args, **kwargs)
-      pd.DataFrame.reset_index = lambda self, *__, **_: self
-      
-      og_drop = pd.DataFrame.drop
-      pd.DataFrame.drop = lambda slf, *__, axis=0, **_: pd.DataFrame(columns=col) if axis==0 else og_drop(slf, *__, axis=axis, **_)
-
+    
     df = pd.read_csv(io.StringIO(tsv_str), sep='\t')
->>>>>>> eb8c2d7f
     df = df.drop(['id'], axis=1)
     
     if parse_str:
@@ -297,14 +251,11 @@
   def lock_file(func):
     '''Decorator for filelock acquire/release before/after given function call'''
     def wrapped(self, *args, **kwargs):
-      logging.info('Waiting to acquire tsv...')
-      self.filelock.acquire()
-      logging.info('Start processing tsv.')
-      try:
+      logging.debug('Waiting to acquire tsv...')
+      with self.filelock:
+        logging.debug('Start processing tsv.')
         ret = func(self, *args, **kwargs)
-      finally:
-        self.filelock.release()
-      logging.info('Complete processing tsv.')
+      logging.debug('Complete processing tsv.')
       return ret
     return wrapped
   
@@ -727,6 +678,9 @@
   def run(self):
     logging.info('Start running experiments.')
     
+    logging.info(self.log.filelock.is_locked)
+    logging.info(self.log.filelock.id)
+    
     self.log.filelock.acquire()
     self.log.load_tsv()
     
@@ -763,13 +717,12 @@
       except:
         metric_dict, _ = self.get_metric_info(config)
         status = self.__FAILED
-        logging.error("Experiment failure occured.")  
+        logging.error("Experiment failure occured.")
         raise
       
       finally:
-        with self.log.filelock:
-          self.update_log(config, **metric_dict, status=status)
-        logging.info("Saved experiment data to log")
+        self.update_log(config, **metric_dict, status=status)
+        logging.info("Saved experiment data to log.")
       
     logging.info('Complete experiments.')
       
